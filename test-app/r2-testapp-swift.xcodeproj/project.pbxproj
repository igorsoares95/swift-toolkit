--- conflicted
+++ resolved
@@ -20,7 +20,6 @@
 		03EF765B206A5F1A00C3C24E /* Kingfisher.framework in Frameworks */ = {isa = PBXBuildFile; fileRef = 03EF764F206A5F1A00C3C24E /* Kingfisher.framework */; };
 		03EF765C206A5F1A00C3C24E /* R2Navigator.framework in Frameworks */ = {isa = PBXBuildFile; fileRef = 03EF7650206A5F1A00C3C24E /* R2Navigator.framework */; };
 		03EF765D206A5F1A00C3C24E /* GCDWebServers.framework in Frameworks */ = {isa = PBXBuildFile; fileRef = 03EF7651206A5F1A00C3C24E /* GCDWebServers.framework */; };
-<<<<<<< HEAD
 		113B12CF20800FD60074A5A2 /* OPDSGroupViewController.swift in Sources */ = {isa = PBXBuildFile; fileRef = 113B12BE20800FD50074A5A2 /* OPDSGroupViewController.swift */; };
 		113B12D020800FD60074A5A2 /* ODPSPublicationCellInfoView.xib in Resources */ = {isa = PBXBuildFile; fileRef = 113B12BF20800FD50074A5A2 /* ODPSPublicationCellInfoView.xib */; };
 		113B12D120800FD60074A5A2 /* OPDSGroupCollectionViewController.swift in Sources */ = {isa = PBXBuildFile; fileRef = 113B12C020800FD50074A5A2 /* OPDSGroupCollectionViewController.swift */; };
@@ -38,9 +37,8 @@
 		113B12DD20800FD60074A5A2 /* OPDSPublicationInfoViewController.swift in Sources */ = {isa = PBXBuildFile; fileRef = 113B12CC20800FD60074A5A2 /* OPDSPublicationInfoViewController.swift */; };
 		113B12DE20800FD60074A5A2 /* OPDSCatalogViewController.swift in Sources */ = {isa = PBXBuildFile; fileRef = 113B12CD20800FD60074A5A2 /* OPDSCatalogViewController.swift */; };
 		113B12DF20800FD60074A5A2 /* OPDSPublicationCell.swift in Sources */ = {isa = PBXBuildFile; fileRef = 113B12CE20800FD60074A5A2 /* OPDSPublicationCell.swift */; };
-=======
 		AE009A04207F5980001D82C5 /* Fuzi.framework in Frameworks */ = {isa = PBXBuildFile; fileRef = AE009A03207F5980001D82C5 /* Fuzi.framework */; };
->>>>>>> 565ef08a
+		AE2B6A872088949300C12072 /* ReadiumOPDS.framework in Frameworks */ = {isa = PBXBuildFile; fileRef = AE2B6A862088949300C12072 /* ReadiumOPDS.framework */; };
 		F30AEE7A1FC312EA0073C9FD /* DetailsTableViewController.swift in Sources */ = {isa = PBXBuildFile; fileRef = F30AEE791FC312EA0073C9FD /* DetailsTableViewController.swift */; };
 		F30AEE7D1FC316430073C9FD /* Details.storyboard in Resources */ = {isa = PBXBuildFile; fileRef = F30AEE7C1FC316430073C9FD /* Details.storyboard */; };
 		F3120DE71FACB08E009ACFAD /* 1.epub in Resources */ = {isa = PBXBuildFile; fileRef = F32980EE1F7D467B00BDEAF4 /* 1.epub */; };
@@ -118,7 +116,6 @@
 		03EF764F206A5F1A00C3C24E /* Kingfisher.framework */ = {isa = PBXFileReference; lastKnownFileType = wrapper.framework; name = Kingfisher.framework; path = Carthage/Build/iOS/Kingfisher.framework; sourceTree = "<group>"; };
 		03EF7650206A5F1A00C3C24E /* R2Navigator.framework */ = {isa = PBXFileReference; lastKnownFileType = wrapper.framework; name = R2Navigator.framework; path = Carthage/Build/iOS/R2Navigator.framework; sourceTree = "<group>"; };
 		03EF7651206A5F1A00C3C24E /* GCDWebServers.framework */ = {isa = PBXFileReference; lastKnownFileType = wrapper.framework; name = GCDWebServers.framework; path = Carthage/Build/iOS/GCDWebServers.framework; sourceTree = "<group>"; };
-<<<<<<< HEAD
 		113B12BE20800FD50074A5A2 /* OPDSGroupViewController.swift */ = {isa = PBXFileReference; fileEncoding = 4; lastKnownFileType = sourcecode.swift; path = OPDSGroupViewController.swift; sourceTree = "<group>"; };
 		113B12BF20800FD50074A5A2 /* ODPSPublicationCellInfoView.xib */ = {isa = PBXFileReference; fileEncoding = 4; lastKnownFileType = file.xib; path = ODPSPublicationCellInfoView.xib; sourceTree = "<group>"; };
 		113B12C020800FD50074A5A2 /* OPDSGroupCollectionViewController.swift */ = {isa = PBXFileReference; fileEncoding = 4; lastKnownFileType = sourcecode.swift; path = OPDSGroupCollectionViewController.swift; sourceTree = "<group>"; };
@@ -136,9 +133,8 @@
 		113B12CC20800FD60074A5A2 /* OPDSPublicationInfoViewController.swift */ = {isa = PBXFileReference; fileEncoding = 4; lastKnownFileType = sourcecode.swift; path = OPDSPublicationInfoViewController.swift; sourceTree = "<group>"; };
 		113B12CD20800FD60074A5A2 /* OPDSCatalogViewController.swift */ = {isa = PBXFileReference; fileEncoding = 4; lastKnownFileType = sourcecode.swift; path = OPDSCatalogViewController.swift; sourceTree = "<group>"; };
 		113B12CE20800FD60074A5A2 /* OPDSPublicationCell.swift */ = {isa = PBXFileReference; fileEncoding = 4; lastKnownFileType = sourcecode.swift; path = OPDSPublicationCell.swift; sourceTree = "<group>"; };
-=======
 		AE009A03207F5980001D82C5 /* Fuzi.framework */ = {isa = PBXFileReference; lastKnownFileType = wrapper.framework; name = Fuzi.framework; path = Carthage/Build/iOS/Fuzi.framework; sourceTree = "<group>"; };
->>>>>>> 565ef08a
+		AE2B6A862088949300C12072 /* ReadiumOPDS.framework */ = {isa = PBXFileReference; lastKnownFileType = wrapper.framework; name = ReadiumOPDS.framework; path = Carthage/Build/iOS/ReadiumOPDS.framework; sourceTree = "<group>"; };
 		F30AEE791FC312EA0073C9FD /* DetailsTableViewController.swift */ = {isa = PBXFileReference; lastKnownFileType = sourcecode.swift; path = DetailsTableViewController.swift; sourceTree = "<group>"; };
 		F30AEE7C1FC316430073C9FD /* Details.storyboard */ = {isa = PBXFileReference; lastKnownFileType = file.storyboard; path = Details.storyboard; sourceTree = "<group>"; };
 		F32980EE1F7D467B00BDEAF4 /* 1.epub */ = {isa = PBXFileReference; lastKnownFileType = file; path = 1.epub; sourceTree = "<group>"; };
@@ -183,6 +179,7 @@
 			isa = PBXFrameworksBuildPhase;
 			buildActionMask = 2147483647;
 			files = (
+				AE2B6A872088949300C12072 /* ReadiumOPDS.framework in Frameworks */,
 				AE009A04207F5980001D82C5 /* Fuzi.framework in Frameworks */,
 				03EF7652206A5F1A00C3C24E /* R2Shared.framework in Frameworks */,
 				03EF7653206A5F1A00C3C24E /* CryptoSwift.framework in Frameworks */,
@@ -324,6 +321,7 @@
 		F3E7D4691F4EFE8700DF166D /* Frameworks */ = {
 			isa = PBXGroup;
 			children = (
+				AE2B6A862088949300C12072 /* ReadiumOPDS.framework */,
 				AE009A03207F5980001D82C5 /* Fuzi.framework */,
 				03D011F1208023360097A87C /* Minizip.framework */,
 				03EF764D206A5F1A00C3C24E /* AEXML.framework */,
@@ -564,6 +562,7 @@
 				"$(SRCROOT)/Carthage/Build/iOS/ZIPFoundation.framework",
 				"$(SRCROOT)/Carthage/Build/iOS/Fuzi.framework",
 				"$(SRCROOT)/Carthage/Build/iOS/Minizip.framework",
+				"$(SRCROOT)/Carthage/Build/iOS/ReadiumOPDS.framework",
 			);
 			name = "Carthage Run Script";
 			outputPaths = (
